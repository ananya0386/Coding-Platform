--- conflicted
+++ resolved
@@ -1,7 +1,6 @@
 import React, { useState, useEffect, useCallback } from 'react';
 import { Link } from 'react-router-dom';
 import { problemsAPI } from '../services/api';
-import { debounce } from 'lodash';
 
 interface Problem {
   id: number;
@@ -195,21 +194,6 @@
     searchWithCurrentTerm();
   }, [difficulty, selectedTopics, searchTerm]);
 
-  // Wrap handleSearch in debounce
-  const debouncedSearch = useCallback(
-    debounce(() => {
-      handleSearch();
-    }, 500), // wait 500ms after user stops typing
-    [difficulty, selectedTopics, searchTerm] // re-create when these change
-  );
-
-  // Run debounced search whenever searchTerm changes
-  useEffect(() => {
-    if (searchTerm.trim() !== '') {
-      debouncedSearch();
-    }
-    return debouncedSearch.cancel; // cleanup debounce on unmount/re-render
-  }, [searchTerm, debouncedSearch]);
 
   if (loading && problems.length === 0) {
     return (
@@ -258,18 +242,13 @@
                   placeholder="Search practice problems..."
                   value={searchTerm}
                   onChange={(e) => setSearchTerm(e.target.value)}
-<<<<<<< HEAD
                   onKeyPress={(e) => e.key === 'Enter' && handleSearch()}
                   className="flex-1 px-2 py-2 border border-gray-300 rounded-md focus:outline-none focus:ring-primary-500 focus:border-primary-500"
-=======
-                  // onKeyPress={(e) => e.key === 'Enter' && handleSearch()} // not needed ad using debounce, kept for future need
-                  className="flex-1 px-3 py-2 border border-gray-300 rounded-md focus:outline-none focus:ring-primary-500 focus:border-primary-500"
->>>>>>> cdb8048d
                 />
                 <button
                   onClick={handleSearch}
                   disabled={loading}
-                  className="w-full mr-5 px-2 py-2 bg-primary-600 text-white rounded-md hover:bg-primary-700 focus:outline-none focus:ring-2 focus:ring-primary-500 focus:ring-offset-2 transition-colors disabled:opacity-50 disabled:cursor-not-allowed"
+                  className="px-4 py-2 bg-primary-600 text-white rounded-md hover:bg-primary-700 focus:outline-none focus:ring-2 focus:ring-primary-500 focus:ring-offset-2 transition-colors disabled:opacity-50 disabled:cursor-not-allowed"
                 >
                   {loading ? '⏳' : '🔍'}
                 </button>
